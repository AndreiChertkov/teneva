--- conflicted
+++ resolved
@@ -47,7 +47,31 @@
         y2 = (X[:, :-1] - 1.)**2
         return np.sum(y1 + y2, axis=1) + self.dy
 
-<<<<<<< HEAD
+    def _cores(self, X):
+        d = len(X)
+        res = []
+        for i, x in enumerate(X):
+            x2 = x*x
+            if i == 0:
+                core = np.zeros([1, len(x), 3])
+                core[0, :, 0] = 1
+                core[0, :, 1] = x2
+                core[0, :, 2] = 100*(x2**2) + (1-x)**2
+            elif i == d-1:
+                core = np.zeros([3, len(x), 1])
+                core[2, :, 0] = 1
+                core[1, :, 0] = -200*x
+                core[0, :, 0] = 100*x2
+            else:
+                core = np.zeros([3, len(x), 3])
+                core[0, :, 0] = core[2, :, 2] = 1.
+                core[0, :, 1] = x2
+                core[0, :, 2] = 100*x2 + 100*(x2**2) + (1-x)**2
+                core[1, :, 2] = -200*x
+
+            res.append(core)
+        return res
+
     def build_cores(self):
         # TODO! It works only for square grids.
         self.method = 'CORES'
@@ -78,30 +102,4 @@
             rosen_core_m(x, core_m[:, i, :])
             rosen_core_l(x, core_l[:, i, :])
 
-        self.prep([core_f] + [core_m]*(self.d-2) + [core_l])
-=======
-    def _cores(self, X):
-        d = len(X)
-        res = []
-        for i, x in enumerate(X):
-            x2 = x*x
-            if i == 0:
-                core = np.zeros([1, len(x), 3])
-                core[0, :, 0] = 1
-                core[0, :, 1] = x2
-                core[0, :, 2] = 100*(x2**2) + (1-x)**2
-            elif i == d-1:
-                core = np.zeros([3, len(x), 1])
-                core[2, :, 0] = 1
-                core[1, :, 0] = -200*x
-                core[0, :, 0] = 100*x2
-            else:
-                core = np.zeros([3, len(x), 3])
-                core[0, :, 0] = core[2, :, 2] = 1.
-                core[0, :, 1] = x2
-                core[0, :, 2] = 100*x2 + 100*(x2**2) + (1-x)**2
-                core[1, :, 2] = -200*x
-
-            res.append(core)
-        return res
->>>>>>> 76254233
+        self.prep([core_f] + [core_m]*(self.d-2) + [core_l])